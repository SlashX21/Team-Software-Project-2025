--- conflicted
+++ resolved
@@ -1,4 +1,3 @@
-<<<<<<< HEAD
 <project xmlns="http://maven.apache.org/POM/4.0.0" xmlns:xsi="http://www.w3.org/2001/XMLSchema-instance"
   xsi:schemaLocation="http://maven.apache.org/POM/4.0.0 http://maven.apache.org/xsd/maven-4.0.0.xsd">
   <modelVersion>4.0.0</modelVersion>
@@ -66,169 +65,3 @@
     </plugins>
   </build>
 </project>
-=======
-
-<project xmlns="http://maven.apache.org/POM/4.0.0" xmlns:xsi="http://www.w3.org/2001/XMLSchema-instance"
-  xsi:schemaLocation="http://maven.apache.org/POM/4.0.0 http://maven.apache.org/xsd/maven-4.0.0.xsd">
-  <modelVersion>4.0.0</modelVersion>
-
-  <parent>
-    <groupId>MicroHard_2025</groupId>
-    <artifactId>springboot_backend</artifactId>
-    <version>0.0.1-SNAPSHOT</version>
-  </parent>
-
-  <artifactId>Backend</artifactId>
-  <packaging>jar</packaging>
-
-  <name>Backend</name>
-  <url>http://maven.apache.org</url>
-
-  <properties>
-    <project.build.sourceEncoding>UTF-8</project.build.sourceEncoding>
-    <java.version>17</java.version>
-  </properties>
-
-  <dependencies>
-    <dependency>
-      <groupId>junit</groupId>
-      <artifactId>junit</artifactId>
-      <version>3.8.1</version>
-      <scope>test</scope>
-    </dependency>
-    
-    <!-- 临时注释掉内部依赖 -->
-    <!--
-    <dependency>
-        <groupId>MicroHard_2025</groupId>
-        <artifactId>common</artifactId>
-    </dependency>
-    <dependency>
-        <groupId>MicroHard_2025</groupId>
-        <artifactId>User</artifactId>
-    </dependency>
-    <dependency>
-        <groupId>MicroHard_2025</groupId>
-        <artifactId>Product</artifactId>
-    </dependency>
-    <dependency>
-      <groupId>MicroHard_2025</groupId>
-      <artifactId>Allergen</artifactId>
-    </dependency>
-    -->
-    
-    <!-- Liquibase依赖 -->
-    <dependency>
-      <groupId>org.liquibase</groupId>
-      <artifactId>liquibase-core</artifactId>
-      <version>4.27.0</version>
-    </dependency>
-    
-    <!-- MySQL驱动 -->
-    <dependency>
-      <groupId>mysql</groupId>
-      <artifactId>mysql-connector-java</artifactId>
-      <version>8.0.33</version>
-    </dependency>
-  </dependencies>
-
-  <build>
-    <plugins>
-      <plugin>
-        <groupId>org.springframework.boot</groupId>
-        <artifactId>spring-boot-maven-plugin</artifactId>
-        <configuration>
-          <mainClass>com.demo.backend.SpringbootDemoApplication</mainClass>
-        </configuration>
-      </plugin>
-      
-      <!-- Liquibase Maven插件 - 修复路径问题 -->
-      <plugin>
-        <groupId>org.liquibase</groupId>
-        <artifactId>liquibase-maven-plugin</artifactId>
-        <version>4.27.0</version>
-        <configuration>
-          <!-- 使用相对路径，不使用classpath: -->
-          <changeLogFile>db/changelog/changelog_index.xml</changeLogFile>
-          <url>jdbc:mysql://localhost:3306/springboot_demo?serverTimezone=UTC</url>
-          <username>root</username>
-          <password>123456</password>
-          <driver>com.mysql.cj.jdbc.Driver</driver>
-          <promptOnNonLocalDatabase>false</promptOnNonLocalDatabase>
-          <verbose>true</verbose>
-          <!-- 添加搜索路径 -->
-          <searchPath>src/main/resources</searchPath>
-        </configuration>
-        <dependencies>
-          <dependency>
-            <groupId>mysql</groupId>
-            <artifactId>mysql-connector-java</artifactId>
-            <version>8.0.33</version>
-          </dependency>
-        </dependencies>
-      </plugin>
-    </plugins>
-  </build>
-</project>
-=======
-<project xmlns="http://maven.apache.org/POM/4.0.0" xmlns:xsi="http://www.w3.org/2001/XMLSchema-instance"
-  xsi:schemaLocation="http://maven.apache.org/POM/4.0.0 http://maven.apache.org/xsd/maven-4.0.0.xsd">
-  <modelVersion>4.0.0</modelVersion>
-
-
-  <parent>
-    <groupId>MicroHard_2025</groupId>
-    <artifactId>springboot_backend</artifactId>
-    <version>0.0.1-SNAPSHOT</version>
-  </parent>
-
-  <artifactId>Backend</artifactId>
-  <packaging>jar</packaging>
-
-  <name>Backend</name>
-  <url>http://maven.apache.org</url>
-
-  <properties>
-    <project.build.sourceEncoding>UTF-8</project.build.sourceEncoding>
-    <java.version>17</java.version>
-  </properties>
-
-  <dependencies>
-    <dependency>
-      <groupId>junit</groupId>
-      <artifactId>junit</artifactId>
-      <version>3.8.1</version>
-      <scope>test</scope>
-    </dependency>
-    <dependency>
-        <groupId>MicroHard_2025</groupId>
-        <artifactId>common</artifactId>
-    </dependency> 
-    <dependency>
-        <groupId>MicroHard_2025</groupId>
-        <artifactId>User</artifactId>
-    </dependency>
-    <dependency>
-        <groupId>MicroHard_2025</groupId>
-        <artifactId>Product</artifactId>
-    </dependency>
-    <dependency>
-      <groupId>MicroHard_2025</groupId>
-      <artifactId>Allergen</artifactId>
-    </dependency>
-  </dependencies>
-
-  <build>
-    <plugins>
-      <plugin>
-        <groupId>org.springframework.boot</groupId>
-        <artifactId>spring-boot-maven-plugin</artifactId>
-        <configuration>
-          <mainClass>com.demo.backend.SpringbootDemoApplication</mainClass>
-        </configuration>
-      </plugin>
-    </plugins>
-  </build>
-</project>
-
->>>>>>> 5037482e
