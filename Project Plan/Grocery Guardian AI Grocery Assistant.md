--- conflicted
+++ resolved
@@ -8,7 +8,8 @@
 
 Technically, the system will use Azure’s Computer Vision API for barcode and receipt image processing, and Natural Language Processing to analyze ingredient text and detect allergens. A lightweight backend will handle data matching and user profiles. We plan to use a small database of common products and ingredients, and optionally implement a blockchain-based point system to reward sustainable purchases.
 
-<<<<<<< HEAD
+By combining computer vision, NLP, and cloud-based processing, this project aims to support safer and more informed shopping for people with allergies or specific dietary needs.
+
 By combining barcode scanning, ingredient analysis, receipt tracking, and user preferences, this project aims to help people make safer and smarter decisions when shopping.
 
 
@@ -44,7 +45,4 @@
 Extract text from image                                             Detect allergens,                                        Store user profile,
 or barcode                                                          generate safe                                            preferences, scan history,
 using Computer Vision                                               food suggestions                                         product information
-```
-=======
-By combining computer vision, NLP, and cloud-based processing, this project aims to support safer and more informed shopping for people with allergies or specific dietary needs.
->>>>>>> 2011f801
+```